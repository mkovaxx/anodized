--- conflicted
+++ resolved
@@ -64,13 +64,8 @@
 
 - The last `,` is optional.
 - The `params` rule defines a sequence of optional parameter groups that must appear in the specified order.
-<<<<<<< HEAD
-- `expr` refers to a Rust [`expression`](https://doc.rust-lang.org/reference/expressions.html); type checking will fail if a condition does not evaluate to `bool`.
-- `closure` refers to a Rust [`closure expression`](https://doc.rust-lang.org/reference/expressions/closure-expr.html); type checking will fail if a closure used as a condition does not take the function's return value as an argument and evaluate to `bool`.
-=======
 - `expr` refers to a Rust [`expression`](https://doc.rust-lang.org/reference/expressions.html); type checking will fail if it does not evaluate to `bool`.
 - `closed_expr` has a `pattern` to explicitly bind the return value, and `expr` is evaluated with that in scope. Type checking will fail if the expression does not evaluate to `bool`.
->>>>>>> 3caf04f1
 - `pattern` refers to any valid Rust [`pattern`](https://doc.rust-lang.org/reference/patterns.html); type checking will fail if its type does not match the function's return value.
 - `settings` is the content of the [`cfg`](https://doc.rust-lang.org/reference/conditional-compilation.html) attribute (e.g. `test`, `debug_assertions`).
 
@@ -84,12 +79,8 @@
 #[spec(
     requires: <PRECONDITION>,
     maintains: <INVARIANT>,
-<<<<<<< HEAD
     captures: <CAPTURE_EXPR> as <ALIAS>,
-    ensures: <POSTCONDITION_CLOSURE>,
-=======
     ensures: <PATTERN> => <POSTCONDITION>,
->>>>>>> 3caf04f1
 )]
 fn my_function(<ARGUMENTS>) -> <RETURN_TYPE> {
     <BODY>
@@ -107,7 +98,7 @@
     // 2. Values are captured and the original function body is executed
     // Note: captures and body execution happen in a single tuple assignment
     // to ensure captured values aren't accessible to the function body
-    let (<ALIAS>, __anodized_output) = (<CAPTURE_EXPR>, {
+    let (<ALIAS>, __anodized_output): (_, <RETURN_TYPE>) = (<CAPTURE_EXPR>, {
         <BODY>
     });
 
