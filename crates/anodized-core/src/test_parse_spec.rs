use crate::test_util::assert_spec_eq;

use super::*;
use syn::parse_quote;

#[test]
fn test_parse_simple_spec() {
    let spec: Spec = parse_quote! {
        requires: is_valid(x),
        ensures: output > x,
    };

    let expected = Spec {
        requires: vec![parse_quote! { is_valid(x) }],
        maintains: vec![],
<<<<<<< HEAD
        captures: vec![],
        ensures: vec![parse_quote! { |output| output > x }],
=======
        clones: vec![],
        ensures: vec![PostCondition {
            pattern: parse_quote! { output },
            expr: parse_quote! { output > x },
            cfg: None,
        }],
>>>>>>> 3caf04f1
    };

    assert_spec_eq(&spec, &expected);
}

#[test]
fn test_parse_all_clauses() {
    let spec: Spec = parse_quote! {
        requires: x > 0 && x.is_power_of_two(),
        maintains: self.is_valid(),
        binds: z,
        ensures: z >= x,
    };

    let expected = Spec {
        requires: vec![parse_quote! { x > 0 && x.is_power_of_two() }],
        maintains: vec![parse_quote! { self.is_valid() }],
<<<<<<< HEAD
        captures: vec![],
        ensures: vec![parse_quote! { |z| z >= x }],
=======
        clones: vec![],
        ensures: vec![PostCondition {
            pattern: parse_quote! { z },
            expr: parse_quote! { z >= x },
            cfg: None,
        }],
>>>>>>> 3caf04f1
    };

    assert_spec_eq(&spec, &expected);
}

#[test]
#[should_panic(expected = "parameters are out of order")]
fn test_parse_out_of_order() {
    let _: Spec = parse_quote! {
        ensures: output == x,
        requires: x > 0 && !is_zero(x),
    };
}

#[test]
#[should_panic(expected = "multiple `binds` parameters are not allowed")]
fn test_parse_multiple_binds() {
    let _: Spec = parse_quote! {
        binds: y,
        binds: z,
    };
}

#[test]
#[should_panic(
    expected = "at most one `captures` parameter is allowed; to capture multiple values, use a list"
)]
fn test_parse_multiple_captures() {
    let _: Spec = parse_quote! {
        captures: value,
        captures: count as old_count,
    };
}

#[test]
fn test_parse_array_of_conditions() {
    let spec: Spec = parse_quote! {
        requires: [
            x >= 0,
            y.len() < 10,
        ],
        ensures: [
            output != x,
            output => output.is_some(),
        ],
    };

    let expected = Spec {
        requires: vec![parse_quote! { x >= 0 }, parse_quote! { y.len() < 10 }],
        maintains: vec![],
        captures: vec![],
        ensures: vec![
            PostCondition {
                pattern: parse_quote! { output },
                expr: parse_quote! { output != x },
                cfg: None,
            },
            PostCondition {
                pattern: parse_quote! { output },
                expr: parse_quote! { output.is_some() },
                cfg: None,
            },
        ],
    };

    assert_spec_eq(&spec, &expected);
}

#[test]
fn test_parse_ensures_with_explicit_binding() {
    let spec: Spec = parse_quote! {
        ensures: result => result.is_ok() || result.unwrap_err().kind() == ErrorKind::NotFound,
    };

    let expected = Spec {
        requires: vec![],
        maintains: vec![],
<<<<<<< HEAD
        captures: vec![],
        ensures: vec![
            parse_quote! { |result| result.is_ok() || result.unwrap_err().kind() == ErrorKind::NotFound },
        ],
=======
        clones: vec![],
        ensures: vec![PostCondition {
            pattern: parse_quote! { result },
            expr: parse_quote! { result.is_ok() || result.unwrap_err().kind() == ErrorKind::NotFound },
            cfg: None,
        }],
>>>>>>> 3caf04f1
    };

    assert_spec_eq(&spec, &expected);
}

#[test]
fn test_parse_multiple_clauses_of_same_flavor() {
    let spec: Spec = parse_quote! {
        requires: x > 0 || x < -10,
        requires: y.is_ascii(),
        ensures: output < x,
        ensures: output => output.len() >= y.len(),
    };

    let expected = Spec {
        requires: vec![
            parse_quote! { x > 0 || x < -10 },
            parse_quote! { y.is_ascii() },
        ],
        maintains: vec![],
        captures: vec![],
        ensures: vec![
            PostCondition {
                pattern: parse_quote! { output },
                expr: parse_quote! { output < x },
                cfg: None,
            },
            PostCondition {
                pattern: parse_quote! { output },
                expr: parse_quote! { output.len() >= y.len() },
                cfg: None,
            },
        ],
    };

    assert_spec_eq(&spec, &expected);
}

#[test]
fn test_parse_mixed_single_and_array_clauses() {
    let spec: Spec = parse_quote! {
        requires: x == 0,
        requires: [
            y > 1,
            z.is_empty() || z.contains("foo"),
        ],
        ensures: [
            output != y,
            output => output.starts_with(z),
        ],
        ensures: output.len() > x,
    };

    let expected = Spec {
        requires: vec![
            parse_quote! { x == 0 },
            parse_quote! { y > 1 },
            parse_quote! { z.is_empty() || z.contains("foo") },
        ],
        maintains: vec![],
        captures: vec![],
        ensures: vec![
            PostCondition {
                pattern: parse_quote! { output },
                expr: parse_quote! { output != y },
                cfg: None,
            },
            PostCondition {
                pattern: parse_quote! { output },
                expr: parse_quote! { output.starts_with(z) },
                cfg: None,
            },
            PostCondition {
                pattern: parse_quote! { output },
                expr: parse_quote! { output.len() > x },
                cfg: None,
            },
        ],
    };

    assert_spec_eq(&spec, &expected);
}

#[test]
fn test_parse_cfg_attributes() {
    let spec: Spec = parse_quote! {
        #[cfg(test)]
        requires: x > 0 && is_test_mode(),
        #[cfg(not(debug_assertions))]
        ensures: output < x,
    };

    let expected = Spec {
        requires: vec![Condition {
            expr: parse_quote! { x > 0 && is_test_mode() },
            cfg: Some(parse_quote! { test }),
        }],
        maintains: vec![],
<<<<<<< HEAD
        captures: vec![],
        ensures: vec![ConditionClosure {
            closure: parse_quote! { |output| output < x },
=======
        clones: vec![],
        ensures: vec![PostCondition {
            pattern: parse_quote! { output },
            expr: parse_quote! { output < x },
>>>>>>> 3caf04f1
            cfg: Some(parse_quote! { not(debug_assertions) }),
        }],
    };

    assert_spec_eq(&spec, &expected);
}

#[test]
#[should_panic(expected = "unsupported attribute; only `cfg` is allowed")]
fn test_parse_non_cfg_attribute() {
    let _: Spec = parse_quote! {
        #[allow(dead_code)]
        requires: x > 0,
    };
}

#[test]
#[should_panic(expected = "multiple `cfg` attributes are not supported")]
fn test_parse_multiple_cfg_attributes() {
    let _: Spec = parse_quote! {
        #[cfg(test)]
        #[cfg(debug_assertions)]
        requires: x > 0,
    };
}

#[test]
#[should_panic(expected = "`cfg` attribute is not supported on `binds`")]
fn test_parse_cfg_on_binds() {
    let _: Spec = parse_quote! {
        #[cfg(test)]
        binds: y,
    };
}

#[test]
fn test_parse_macro_in_condition() {
    let spec: Spec = parse_quote! {
        requires: matches!(self.state, State::Idle),
        maintains: matches!(self.state, State::Idle | State::Running | State::Finished),
        ensures: matches!(self.state, State::Running),
    };

    let expected = Spec {
        requires: vec![parse_quote! { matches!(self.state, State::Idle) }],
        maintains: vec![
            parse_quote! { matches!(self.state, State::Idle | State::Running | State::Finished) },
        ],
<<<<<<< HEAD
        captures: vec![],
        ensures: vec![parse_quote! { |output| matches!(self.state, State::Running) }],
=======
        clones: vec![],
        ensures: vec![PostCondition {
            pattern: parse_quote! { output },
            expr: parse_quote! { matches!(self.state, State::Running) },
            cfg: None,
        }],
>>>>>>> 3caf04f1
    };

    assert_spec_eq(&spec, &expected);
}

#[test]
fn test_parse_binds_pattern() {
    let spec: Spec = parse_quote! {
        binds: (a, b),
        ensures: [
            a <= b,
            (a, b) == pair || (b, a) == pair,
            (a, b) => (a, b) == pair || (b, a) == pair,
        ],
    };

    let expected = Spec {
        requires: vec![],
        maintains: vec![],
        captures: vec![],
        ensures: vec![
            PostCondition {
                pattern: parse_quote! { (a, b) },
                expr: parse_quote! { a <= b },
                cfg: None,
            },
            PostCondition {
                pattern: parse_quote! { (a, b) },
                expr: parse_quote! { (a, b) == pair || (b, a) == pair },
                cfg: None,
            },
            PostCondition {
                pattern: parse_quote! { (a, b) },
                expr: parse_quote! { (a, b) == pair || (b, a) == pair },
                cfg: None,
            },
        ],
    };

    assert_spec_eq(&spec, &expected);
}

#[test]
fn test_parse_multiple_conditions() {
    let spec: Spec = parse_quote! {
        requires: [
            self.initialized,
            !self.locked,
        ],
        requires: index < self.items.len(),
        maintains: self.items.len() <= self.items.capacity(),
    };

    let expected = Spec {
        requires: vec![
            parse_quote! { self.initialized },
            parse_quote! { !self.locked },
            parse_quote! { index < self.items.len() },
        ],
        maintains: vec![parse_quote! { self.items.len() <= self.items.capacity() }],
        captures: vec![],
        ensures: vec![],
    };

    assert_spec_eq(&spec, &expected);
}

#[test]
fn test_parse_rename_return_value() {
    let spec: Spec = parse_quote! {
        binds: result,
        ensures: [
            result > output,
            val => val % 2 == 0,
        ],
    };

    let expected = Spec {
        requires: vec![],
        maintains: vec![],
        captures: vec![],
        ensures: vec![
            PostCondition {
                pattern: parse_quote! { result },
                expr: parse_quote! { result > output },
                cfg: None,
            },
            PostCondition {
                pattern: parse_quote! { val },
                expr: parse_quote! { val % 2 == 0 },
                cfg: None,
            },
        ],
    };

    assert_spec_eq(&spec, &expected);
}

#[test]
fn test_parse_captures_simple_identifier() {
    let spec: Spec = parse_quote! {
        captures: count,
        ensures: output == old_count + 1,
    };

    let expected = Spec {
        requires: vec![],
        maintains: vec![],
        captures: vec![Capture {
            expr: parse_quote! { count },
            alias: parse_quote! { old_count },
        }],
        ensures: vec![PostCondition {
            pattern: parse_quote! { output },
            expr: parse_quote! { output == old_count + 1 },
            cfg: None,
        }],
    };

    assert_spec_eq(&spec, &expected);
}

#[test]
fn test_parse_captures_identifier_with_alias() {
    let spec: Spec = parse_quote! {
        captures: value as prev_value,
        ensures: output > prev_value,
    };

    let expected = Spec {
        requires: vec![],
        maintains: vec![],
        captures: vec![Capture {
            expr: parse_quote! { value },
            alias: parse_quote! { prev_value },
        }],
        ensures: vec![PostCondition {
            pattern: parse_quote! { output },
            expr: parse_quote! { output > prev_value },
            cfg: None,
        }],
    };

    assert_spec_eq(&spec, &expected);
}

#[test]
fn test_parse_captures_array() {
    let spec: Spec = parse_quote! {
        captures: [
            count,
            index as old_index,
            value as old_value,
        ],
        ensures: [
            count == old_count + 1,
            index == old_index + 1,
            value > old_value,
        ],
    };

    let expected = Spec {
        requires: vec![],
        maintains: vec![],
        captures: vec![
            Capture {
                expr: parse_quote! { count },
                alias: parse_quote! { old_count },
            },
            Capture {
                expr: parse_quote! { index },
                alias: parse_quote! { old_index },
            },
            Capture {
                expr: parse_quote! { value },
                alias: parse_quote! { old_value },
            },
        ],
        ensures: vec![
            PostCondition {
                pattern: parse_quote! { output },
                expr: parse_quote! { count == old_count + 1 },
                cfg: None,
            },
            PostCondition {
                pattern: parse_quote! { output },
                expr: parse_quote! { index == old_index + 1 },
                cfg: None,
            },
            PostCondition {
                pattern: parse_quote! { output },
                expr: parse_quote! { value > old_value },
                cfg: None,
            },
        ],
    };

    assert_spec_eq(&spec, &expected);
}

#[test]
fn test_parse_captures_with_all_clauses() {
    let spec: Spec = parse_quote! {
        requires: x > 0,
        maintains: self.is_valid(),
        captures: value as old_val,
        binds: result,
        ensures: result > old_val,
    };

    let expected = Spec {
        requires: vec![parse_quote! { x > 0 }],
        maintains: vec![parse_quote! { self.is_valid() }],
        captures: vec![Capture {
            expr: parse_quote! { value },
            alias: parse_quote! { old_val },
        }],
        ensures: vec![PostCondition {
            pattern: parse_quote! { result },
            expr: parse_quote! { result > old_val },
            cfg: None,
        }],
    };

    assert_spec_eq(&spec, &expected);
}

#[test]
#[should_panic(expected = "parameters are out of order")]
fn test_parse_captures_out_of_order() {
    let _: Spec = parse_quote! {
        captures: value,
        maintains: self.is_valid(),
    };
}

#[test]
fn test_parse_captures_array_expression() {
    let spec: Spec = parse_quote! {
        captures: [a, b, c] as slice,
        ensures: slice.len() == 3,
    };

    let expected = Spec {
        requires: vec![],
        maintains: vec![],
        captures: vec![Capture {
            expr: parse_quote! { [a, b, c] },
            alias: parse_quote! { slice },
        }],
        ensures: vec![PostCondition {
            pattern: parse_quote! { output },
            expr: parse_quote! { slice.len() == 3 },
            cfg: None,
        }],
    };

    assert_spec_eq(&spec, &expected);
}

#[test]
#[should_panic(expected = "complex expressions require an explicit alias using `as`")]
fn test_parse_captures_complex_expr_without_alias() {
    let _: Spec = parse_quote! {
        captures: self.items.len(),
        ensures: output > 0,
    };
}

#[test]
#[should_panic(expected = "complex expressions require an explicit alias using `as`")]
fn test_parse_captures_method_call_without_alias() {
    let _: Spec = parse_quote! {
        captures: foo.bar(),
        ensures: output > 0,
    };
}

#[test]
#[should_panic(expected = "complex expressions require an explicit alias using `as`")]
fn test_parse_captures_binary_expr_without_alias() {
    let _: Spec = parse_quote! {
        captures: a + b,
        ensures: output > 0,
    };
}

#[test]
#[should_panic(expected = "complex expressions require an explicit alias using `as`")]
fn test_parse_captures_array_with_complex_expr_no_alias() {
    let _: Spec = parse_quote! {
        captures: [
            count,
            // This should fail - complex expression needs explicit alias
            self.items.len(),
        ],
        ensures: output > 0,
    };
}

#[test]
#[should_panic(expected = "`cfg` attribute is not supported on `captures`")]
fn test_parse_cfg_on_captures() {
    let _: Spec = parse_quote! {
        #[cfg(test)]
        captures: value as old_value,
        ensures: output > old_value,
    };
}

#[test]
fn test_parse_captures_edge_case_cast_expr() {
    let spec: Spec = parse_quote! {
        captures: r as u8 as old_red,
    };

    let expected = Spec {
        requires: vec![],
        maintains: vec![],
        captures: vec![Capture {
            expr: parse_quote! { r as u8 },
            alias: parse_quote! { old_red },
        }],
        ensures: vec![],
    };

    assert_spec_eq(&spec, &expected);
}

#[test]
fn test_parse_captures_edge_case_array_of_cast_exprs() {
    let spec: Spec = parse_quote! {
        captures: [
            r as u8,
            g as u8,
            b as u8,
        ] as r8g8b8,
    };

    let expected = Spec {
        requires: vec![],
        maintains: vec![],
        captures: vec![Capture {
            expr: parse_quote! {
                [
                    r as u8,
                    g as u8,
                    b as u8,
                ]
            },
            alias: parse_quote! { r8g8b8 },
        }],
        ensures: vec![],
    };

    assert_spec_eq(&spec, &expected);
}

#[test]
fn test_parse_captures_edge_case_list_of_cast_exprs() {
    let spec: Spec = parse_quote! {
        captures: [
            r as u8 as old_red,
            g as u8 as old_green,
            b as u8 as old_blue,
        ],
    };

    let expected = Spec {
        requires: vec![],
        maintains: vec![],
        captures: vec![
            Capture {
                expr: parse_quote! { r as u8 },
                alias: parse_quote! { old_red },
            },
            Capture {
                expr: parse_quote! { g as u8 },
                alias: parse_quote! { old_green },
            },
            Capture {
                expr: parse_quote! { b as u8 },
                alias: parse_quote! { old_blue },
            },
        ],
        ensures: vec![],
    };

    assert_spec_eq(&spec, &expected);
}<|MERGE_RESOLUTION|>--- conflicted
+++ resolved
@@ -13,17 +13,12 @@
     let expected = Spec {
         requires: vec![parse_quote! { is_valid(x) }],
         maintains: vec![],
-<<<<<<< HEAD
-        captures: vec![],
-        ensures: vec![parse_quote! { |output| output > x }],
-=======
-        clones: vec![],
+        captures: vec![],
         ensures: vec![PostCondition {
             pattern: parse_quote! { output },
             expr: parse_quote! { output > x },
             cfg: None,
         }],
->>>>>>> 3caf04f1
     };
 
     assert_spec_eq(&spec, &expected);
@@ -41,17 +36,12 @@
     let expected = Spec {
         requires: vec![parse_quote! { x > 0 && x.is_power_of_two() }],
         maintains: vec![parse_quote! { self.is_valid() }],
-<<<<<<< HEAD
-        captures: vec![],
-        ensures: vec![parse_quote! { |z| z >= x }],
-=======
-        clones: vec![],
+        captures: vec![],
         ensures: vec![PostCondition {
             pattern: parse_quote! { z },
             expr: parse_quote! { z >= x },
             cfg: None,
         }],
->>>>>>> 3caf04f1
     };
 
     assert_spec_eq(&spec, &expected);
@@ -129,19 +119,12 @@
     let expected = Spec {
         requires: vec![],
         maintains: vec![],
-<<<<<<< HEAD
-        captures: vec![],
-        ensures: vec![
-            parse_quote! { |result| result.is_ok() || result.unwrap_err().kind() == ErrorKind::NotFound },
-        ],
-=======
-        clones: vec![],
+        captures: vec![],
         ensures: vec![PostCondition {
             pattern: parse_quote! { result },
             expr: parse_quote! { result.is_ok() || result.unwrap_err().kind() == ErrorKind::NotFound },
             cfg: None,
         }],
->>>>>>> 3caf04f1
     };
 
     assert_spec_eq(&spec, &expected);
@@ -240,16 +223,10 @@
             cfg: Some(parse_quote! { test }),
         }],
         maintains: vec![],
-<<<<<<< HEAD
-        captures: vec![],
-        ensures: vec![ConditionClosure {
-            closure: parse_quote! { |output| output < x },
-=======
-        clones: vec![],
+        captures: vec![],
         ensures: vec![PostCondition {
             pattern: parse_quote! { output },
             expr: parse_quote! { output < x },
->>>>>>> 3caf04f1
             cfg: Some(parse_quote! { not(debug_assertions) }),
         }],
     };
@@ -298,17 +275,12 @@
         maintains: vec![
             parse_quote! { matches!(self.state, State::Idle | State::Running | State::Finished) },
         ],
-<<<<<<< HEAD
-        captures: vec![],
-        ensures: vec![parse_quote! { |output| matches!(self.state, State::Running) }],
-=======
-        clones: vec![],
+        captures: vec![],
         ensures: vec![PostCondition {
             pattern: parse_quote! { output },
             expr: parse_quote! { matches!(self.state, State::Running) },
             cfg: None,
         }],
->>>>>>> 3caf04f1
     };
 
     assert_spec_eq(&spec, &expected);
