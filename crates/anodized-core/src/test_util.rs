--- conflicted
+++ resolved
@@ -1,8 +1,4 @@
-<<<<<<< HEAD
-use crate::{Capture, Condition, ConditionClosure, Spec};
-=======
-use crate::{CloneBinding, Condition, PostCondition, Spec};
->>>>>>> 3caf04f1
+use crate::{Capture, Condition, PostCondition, Spec};
 use quote::ToTokens;
 use syn::{
     Block,
